/*
 * Copyright 2019 Amazon.com, Inc. or its affiliates.
 * Licensed under the Apache License, Version 2.0 (the
 * "License"); you may not use this file except in compliance
 * with the License.  You may obtain a copy of the License at
 *
 *     http://www.apache.org/licenses/LICENSE-2.0
 *
 * Unless required by applicable law or agreed to in writing, software
 * distributed under the License is distributed on an "AS IS" BASIS,
 * WITHOUT WARRANTIES OR CONDITIONS OF ANY KIND, either express or implied.
 * See the License for the specific language governing permissions and
 * limitations under the License.
 */
package software.amazon.kinesis.lifecycle;

import com.google.common.annotations.VisibleForTesting;

import lombok.NonNull;
import lombok.RequiredArgsConstructor;
import lombok.extern.slf4j.Slf4j;
import org.apache.commons.lang3.StringUtils;
import software.amazon.awssdk.services.kinesis.model.Shard;
import software.amazon.awssdk.utils.CollectionUtils;
import software.amazon.kinesis.annotations.KinesisClientInternalApi;
import software.amazon.kinesis.checkpoint.ShardRecordProcessorCheckpointer;
import software.amazon.kinesis.common.InitialPositionInStreamExtended;
import software.amazon.kinesis.leases.Lease;
import software.amazon.kinesis.leases.LeaseCoordinator;
import software.amazon.kinesis.leases.ShardDetector;
import software.amazon.kinesis.leases.ShardInfo;
import software.amazon.kinesis.leases.HierarchicalShardSyncer;
import software.amazon.kinesis.lifecycle.events.LeaseLostInput;
import software.amazon.kinesis.lifecycle.events.ShardEndedInput;
import software.amazon.kinesis.metrics.MetricsFactory;
import software.amazon.kinesis.metrics.MetricsScope;
import software.amazon.kinesis.metrics.MetricsLevel;
import software.amazon.kinesis.metrics.MetricsUtil;
import software.amazon.kinesis.processor.ShardRecordProcessor;
import software.amazon.kinesis.retrieval.RecordsPublisher;
import software.amazon.kinesis.retrieval.kpl.ExtendedSequenceNumber;

import java.util.List;
import java.util.function.Function;

/**
 * Task for invoking the ShardRecordProcessor shutdown() callback.
 */
@RequiredArgsConstructor
@Slf4j
@KinesisClientInternalApi
public class ShutdownTask implements ConsumerTask {
    private static final String SHUTDOWN_TASK_OPERATION = "ShutdownTask";
    private static final String RECORD_PROCESSOR_SHUTDOWN_METRIC = "RecordProcessor.shutdown";

    @NonNull
    private final ShardInfo shardInfo;
    @NonNull
    private final ShardDetector shardDetector;
    @NonNull
    private final ShardRecordProcessor shardRecordProcessor;
    @NonNull
    private final ShardRecordProcessorCheckpointer recordProcessorCheckpointer;
    @NonNull
    private final ShutdownReason reason;
    @NonNull
    private final InitialPositionInStreamExtended initialPositionInStream;
    private final boolean cleanupLeasesOfCompletedShards;
    private final boolean garbageCollectLeases = false;
    private final boolean isLeaseTableEmpty= false;
    private final boolean ignoreUnexpectedChildShards;
    @NonNull
    private final LeaseCoordinator leaseCoordinator;
    private final long backoffTimeMillis;
    @NonNull
    private final RecordsPublisher recordsPublisher;
    @NonNull
    private final HierarchicalShardSyncer hierarchicalShardSyncer;
    @NonNull
    private final MetricsFactory metricsFactory;

    private final TaskType taskType = TaskType.SHUTDOWN;

    private static final Function<ShardInfo, String> shardInfoIdProvider = shardInfo -> shardInfo
            .streamIdentifierSerOpt().map(s -> s + ":" + shardInfo.shardId()).orElse(shardInfo.shardId());
    /*
     * Invokes ShardRecordProcessor shutdown() API.
     * (non-Javadoc)
     * 
     * @see com.amazonaws.services.kinesis.clientlibrary.lib.worker.ConsumerTask#call()
     */
    @Override
    public TaskResult call() {
        recordProcessorCheckpointer.checkpointer().operation(SHUTDOWN_TASK_OPERATION);
        final MetricsScope scope = MetricsUtil.createMetricsWithOperation(metricsFactory, SHUTDOWN_TASK_OPERATION);

        Exception exception;
        boolean applicationException = false;

        try {
            try {
                ShutdownReason localReason = reason;
                List<Shard> latestShards = null;
                /*
                 * Revalidate if the current shard is closed before shutting down the shard consumer with reason SHARD_END
                 * If current shard is not closed, shut down the shard consumer with reason LEASE_LOST that allows
                 * active workers to contend for the lease of this shard.
                 */
                if (localReason == ShutdownReason.SHARD_END) {
                    latestShards = shardDetector.listShards();

                    //If latestShards is empty, should also shutdown the ShardConsumer without checkpoint with SHARD_END
                    if (CollectionUtils.isNullOrEmpty(latestShards) || !isShardInContextParentOfAny(latestShards)) {
                        localReason = ShutdownReason.LEASE_LOST;
                        dropLease();
                        log.info("Forcing the lease to be lost before shutting down the consumer for Shard: " + shardInfoIdProvider.apply(shardInfo));
                    }
                }

                // If we reached end of the shard, set sequence number to SHARD_END.
                if (localReason == ShutdownReason.SHARD_END) {
                    recordProcessorCheckpointer
                            .sequenceNumberAtShardEnd(recordProcessorCheckpointer.largestPermittedCheckpointValue());
                    recordProcessorCheckpointer.largestPermittedCheckpointValue(ExtendedSequenceNumber.SHARD_END);
                }

                log.debug("Invoking shutdown() for shard {}, concurrencyToken {}. Shutdown reason: {}",
                        shardInfoIdProvider.apply(shardInfo), shardInfo.concurrencyToken(), localReason);
                final ShutdownInput shutdownInput = ShutdownInput.builder().shutdownReason(localReason)
                        .checkpointer(recordProcessorCheckpointer).build();
                final long startTime = System.currentTimeMillis();
                try {
                    if (localReason == ShutdownReason.SHARD_END) {
                        shardRecordProcessor.shardEnded(ShardEndedInput.builder().checkpointer(recordProcessorCheckpointer).build());
                        ExtendedSequenceNumber lastCheckpointValue = recordProcessorCheckpointer.lastCheckpointValue();
                        if (lastCheckpointValue == null
                                || !lastCheckpointValue.equals(ExtendedSequenceNumber.SHARD_END)) {
                            throw new IllegalArgumentException("Application didn't checkpoint at end of shard "
                                    + shardInfoIdProvider.apply(shardInfo) + ". Application must checkpoint upon shard end. " +
                                    "See ShardRecordProcessor.shardEnded javadocs for more information.");
                        }
                    } else {
                        shardRecordProcessor.leaseLost(LeaseLostInput.builder().build());
                    }
                    log.debug("Shutting down retrieval strategy.");
                    recordsPublisher.shutdown();
                    log.debug("Record processor completed shutdown() for shard {}", shardInfoIdProvider.apply(shardInfo));
                } catch (Exception e) {
                    applicationException = true;
                    throw e;
                } finally {
                    MetricsUtil.addLatency(scope, RECORD_PROCESSOR_SHUTDOWN_METRIC, startTime, MetricsLevel.SUMMARY);
                }

                if (localReason == ShutdownReason.SHARD_END) {
                    log.debug("Looking for child shards of shard {}", shardInfoIdProvider.apply(shardInfo));
                    // create leases for the child shards
                    hierarchicalShardSyncer.checkAndCreateLeaseForNewShards(shardDetector, leaseCoordinator.leaseRefresher(),
<<<<<<< HEAD
                            initialPositionInStream, latestShards, cleanupLeasesOfCompletedShards, ignoreUnexpectedChildShards, scope, garbageCollectLeases,
                            isLeaseTableEmpty);
                    log.debug("Finished checking for child shards of shard {}", shardInfo.shardId());
=======
                            initialPositionInStream, cleanupLeasesOfCompletedShards, ignoreUnexpectedChildShards, scope, latestShards);
                    log.debug("Finished checking for child shards of shard {}", shardInfoIdProvider.apply(shardInfo));
>>>>>>> 771bc914
                }

                return new TaskResult(null);
            } catch (Exception e) {
                if (applicationException) {
                    log.error("Application exception. ", e);
                } else {
                    log.error("Caught exception: ", e);
                }
                exception = e;
                // backoff if we encounter an exception.
                try {
                    Thread.sleep(this.backoffTimeMillis);
                } catch (InterruptedException ie) {
                    log.debug("Interrupted sleep", ie);
                }
            }
        } finally {
            MetricsUtil.endScope(scope);
        }

        return new TaskResult(exception);

    }

    /*
     * (non-Javadoc)
     * 
     * @see com.amazonaws.services.kinesis.clientlibrary.lib.worker.ConsumerTask#taskType()
     */
    @Override
    public TaskType taskType() {
        return taskType;
    }

    @VisibleForTesting
    public ShutdownReason getReason() {
        return reason;
    }

    private boolean isShardInContextParentOfAny(List<Shard> shards) {
        for(Shard shard : shards) {
            if (isChildShardOfShardInContext(shard)) {
                return true;
            }
        }
        return false;
    }

    private boolean isChildShardOfShardInContext(Shard shard) {
        return (StringUtils.equals(shard.parentShardId(), shardInfo.shardId())
                || StringUtils.equals(shard.adjacentParentShardId(), shardInfo.shardId()));
    }

    private void dropLease() {
        Lease currentLease = leaseCoordinator.getCurrentlyHeldLease(shardInfo.shardId());
        leaseCoordinator.dropLease(currentLease);
        if(currentLease != null) {
            log.warn("Dropped lease for shutting down ShardConsumer: " + currentLease.leaseKey());
        }
    }

}<|MERGE_RESOLUTION|>--- conflicted
+++ resolved
@@ -67,7 +67,7 @@
     private final InitialPositionInStreamExtended initialPositionInStream;
     private final boolean cleanupLeasesOfCompletedShards;
     private final boolean garbageCollectLeases = false;
-    private final boolean isLeaseTableEmpty= false;
+    private final boolean isLeaseTableEmpty = false;
     private final boolean ignoreUnexpectedChildShards;
     @NonNull
     private final LeaseCoordinator leaseCoordinator;
@@ -156,14 +156,9 @@
                     log.debug("Looking for child shards of shard {}", shardInfoIdProvider.apply(shardInfo));
                     // create leases for the child shards
                     hierarchicalShardSyncer.checkAndCreateLeaseForNewShards(shardDetector, leaseCoordinator.leaseRefresher(),
-<<<<<<< HEAD
                             initialPositionInStream, latestShards, cleanupLeasesOfCompletedShards, ignoreUnexpectedChildShards, scope, garbageCollectLeases,
                             isLeaseTableEmpty);
-                    log.debug("Finished checking for child shards of shard {}", shardInfo.shardId());
-=======
-                            initialPositionInStream, cleanupLeasesOfCompletedShards, ignoreUnexpectedChildShards, scope, latestShards);
                     log.debug("Finished checking for child shards of shard {}", shardInfoIdProvider.apply(shardInfo));
->>>>>>> 771bc914
                 }
 
                 return new TaskResult(null);
