--- conflicted
+++ resolved
@@ -235,15 +235,15 @@
             result.put(PENDING_CHECKPOINT_SUBSEQUENCE_KEY, AttributeValueUpdate.builder().action(AttributeAction.DELETE).build());
         }
 
-<<<<<<< HEAD
-        if (!CollectionUtils.isNullOrEmpty(lease.childShardIds())) {
-            result.put(CHILD_SHARD_ID_KEY, putUpdate(DynamoUtils.createAttributeValue(lease.childShardIds())));
-=======
         if (lease.pendingCheckpointState() != null) {
             result.put(PENDING_CHECKPOINT_STATE_KEY, putUpdate(DynamoUtils.createAttributeValue(lease.pendingCheckpointState())));
         } else {
             result.put(PENDING_CHECKPOINT_STATE_KEY, AttributeValueUpdate.builder().action(AttributeAction.DELETE).build());
->>>>>>> 15f17700
+        }
+
+
+        if (!CollectionUtils.isNullOrEmpty(lease.childShardIds())) {
+            result.put(CHILD_SHARD_ID_KEY, putUpdate(DynamoUtils.createAttributeValue(lease.childShardIds())));
         }
 
         return result;
