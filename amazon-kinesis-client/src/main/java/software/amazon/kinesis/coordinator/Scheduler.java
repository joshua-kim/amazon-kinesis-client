--- conflicted
+++ resolved
@@ -15,7 +15,6 @@
 
 package software.amazon.kinesis.coordinator;
 
-<<<<<<< HEAD
 import java.util.Collection;
 import java.util.Collections;
 import java.util.HashMap;
@@ -34,8 +33,6 @@
 import java.util.function.Function;
 import java.util.stream.Collectors;
 
-=======
->>>>>>> f625aea6
 import com.google.common.annotations.VisibleForTesting;
 import io.reactivex.plugins.RxJavaPlugins;
 import lombok.AccessLevel;
@@ -47,13 +44,10 @@
 import software.amazon.awssdk.utils.Validate;
 import software.amazon.kinesis.checkpoint.CheckpointConfig;
 import software.amazon.kinesis.checkpoint.ShardRecordProcessorCheckpointer;
-<<<<<<< HEAD
+import software.amazon.kinesis.common.InitialPositionInStreamExtended;
+import software.amazon.kinesis.leases.HierarchicalShardSyncer;
 import software.amazon.kinesis.common.StreamConfig;
 import software.amazon.kinesis.common.StreamIdentifier;
-=======
-import software.amazon.kinesis.common.InitialPositionInStreamExtended;
-import software.amazon.kinesis.leases.HierarchicalShardSyncer;
->>>>>>> f625aea6
 import software.amazon.kinesis.leases.Lease;
 import software.amazon.kinesis.leases.LeaseCoordinator;
 import software.amazon.kinesis.leases.LeaseManagementConfig;
@@ -64,14 +58,12 @@
 import software.amazon.kinesis.leases.ShardPrioritization;
 import software.amazon.kinesis.leases.ShardSyncTask;
 import software.amazon.kinesis.leases.ShardSyncTaskManager;
+import software.amazon.kinesis.leases.HierarchicalShardSyncer;
 import software.amazon.kinesis.leases.dynamodb.DynamoDBLeaseCoordinator;
-<<<<<<< HEAD
 import software.amazon.kinesis.leases.dynamodb.DynamoDBLeaseSerializer;
 import software.amazon.kinesis.leases.dynamodb.DynamoDBMultiStreamLeaseSerializer;
-=======
 import software.amazon.kinesis.leases.exceptions.DependencyException;
 import software.amazon.kinesis.leases.exceptions.InvalidStateException;
->>>>>>> f625aea6
 import software.amazon.kinesis.leases.exceptions.LeasingException;
 import software.amazon.kinesis.leases.exceptions.ProvisionedThroughputException;
 import software.amazon.kinesis.lifecycle.LifecycleConfig;
@@ -82,6 +74,7 @@
 import software.amazon.kinesis.lifecycle.ShutdownReason;
 import software.amazon.kinesis.lifecycle.TaskResult;
 import software.amazon.kinesis.metrics.CloudWatchMetricsFactory;
+import software.amazon.kinesis.metrics.MetricsCollectingTaskDecorator;
 import software.amazon.kinesis.metrics.MetricsConfig;
 import software.amazon.kinesis.metrics.MetricsFactory;
 import software.amazon.kinesis.processor.Checkpointer;
@@ -141,18 +134,16 @@
     private final DiagnosticEventHandler diagnosticEventHandler;
     // private final GetRecordsRetrievalStrategy getRecordsRetrievalStrategy;
     private final LeaseCoordinator leaseCoordinator;
-<<<<<<< HEAD
     private final Function<StreamIdentifier, ShardSyncTaskManager> shardSyncTaskManagerProvider;
     private final Map<StreamIdentifier, ShardSyncTaskManager> streamToShardSyncTaskManagerMap = new HashMap<>();
-=======
     private final ShardSyncTaskManager shardSyncTaskManager;
     private final PeriodicShardSyncManager leaderElectedPeriodicShardSyncManager;
->>>>>>> f625aea6
     private final ShardPrioritization shardPrioritization;
     private final boolean cleanupLeasesUponShardCompletion;
     private final boolean skipShardSyncAtWorkerInitializationIfLeasesExist;
     private final GracefulShutdownCoordinator gracefulShutdownCoordinator;
     private final WorkerStateChangeListener workerStateChangeListener;
+    private final InitialPositionInStreamExtended initialPosition;
     private final MetricsFactory metricsFactory;
     private final long failoverTimeMillis;
     private final long taskBackoffTimeMillis;
@@ -272,12 +263,9 @@
             this.workerStateChangeListener = this.coordinatorConfig.coordinatorFactory()
                     .createWorkerStateChangeListener();
         }
-<<<<<<< HEAD
-=======
         this.leaderDecider = new DeterministicShuffleShardSyncLeaderDecider(leaseRefresher,
                 Executors.newSingleThreadScheduledExecutor(), PERIODIC_SHARD_SYNC_MAX_WORKERS_DEFAULT);
         this.initialPosition = retrievalConfig.initialPositionInStreamExtended();
->>>>>>> f625aea6
         this.failoverTimeMillis = this.leaseManagementConfig.failoverTimeMillis();
         this.taskBackoffTimeMillis = this.lifecycleConfig.taskBackoffTimeMillis();
 //        this.retryGetRecordsInSeconds = this.retrievalConfig.retryGetRecordsInSeconds();
@@ -334,9 +322,9 @@
 
                     TaskResult result;
                     if (!skipShardSyncAtWorkerInitializationIfLeasesExist || leaseRefresher.isLeaseTableEmpty()) {
-<<<<<<< HEAD
                         // TODO: Resume the shard sync from failed stream in the next attempt, to avoid syncing
                         // TODO: for already synced streams
+                        waitUntilLeaseTableIsReady();
                         for(Map.Entry<StreamIdentifier, StreamConfig> streamConfigEntry : currentStreamConfigMap.entrySet()) {
                             final StreamIdentifier streamIdentifier = streamConfigEntry.getKey();
                             log.info("Syncing Kinesis shard info for " + streamIdentifier);
@@ -352,38 +340,22 @@
                                 throw result.getException();
                             }
                         }
-=======
-                        waitUntilLeaseTableIsReady();
-                        log.info("Syncing Kinesis shard info");
-                        result = leaderElectedPeriodicShardSyncManager.syncShardsOnce();
->>>>>>> f625aea6
                     } else {
                         log.info("Skipping shard sync per configuration setting (and lease table is not empty)");
                     }
 
-<<<<<<< HEAD
                     // If we reach this point, then we either skipped the lease sync or did not have any exception
                     // for any of the shard sync in the previous attempt.
                     if (!leaseCoordinator.isRunning()) {
                         log.info("Starting LeaseCoordinator");
                         leaseCoordinator.start();
-=======
-                    if (result == null || result.getException() == null) {
-                        if (!leaseCoordinator.isRunning()) {
-                            log.info("Starting LeaseCoordinator");
-                            leaseCoordinator.start();
-                        } else {
-                            log.info("LeaseCoordinator is already running. No need to start it.");
-                        }
-                        log.info("Scheduling periodicShardSync)");
-                        // leaderElectedPeriodicShardSyncManager.start();
-                        // TODO: enable periodicShardSync after https://github.com/jushkem/amazon-kinesis-client/pull/2 is merged
-                        waitUntilHashRangeCovered();
-                        isDone = true;
->>>>>>> f625aea6
                     } else {
                         log.info("LeaseCoordinator is already running. No need to start it.");
                     }
+                    log.info("Scheduling periodicShardSync)");
+                    // leaderElectedPeriodicShardSyncManager.start();
+                    // TODO: enable periodicShardSync after https://github.com/jushkem/amazon-kinesis-client/pull/2 is merged
+                    waitUntilHashRangeCovered();
                     isDone = true;
                 } catch (LeasingException e) {
                     log.error("Caught exception when initializing LeaseCoordinator", e);
@@ -754,7 +726,7 @@
     }
 
     private PeriodicShardSyncManager buildPeriodicShardSyncManager() {
-        final ShardSyncTask shardSyncTask = new ShardSyncTask(shardDetector, leaseRefresher, initialPosition,
+        final ShardSyncTask shardSyncTask = new ShardSyncTask(shardDetectorProvider.apply(getStreamIdentifier), leaseRefresher, initialPosition,
                 cleanupLeasesUponShardCompletion, ignoreUnexpetedChildShards, 0L, hierarchicalShardSyncer,
                 metricsFactory);
         return new PeriodicShardSyncManager(leaseManagementConfig.workerIdentifier(),
